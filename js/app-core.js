--- conflicted
+++ resolved
@@ -985,32 +985,6 @@
             this.stats.correct++;
         } else {
             this.attempts++;
-<<<<<<< HEAD
-        }
-
-        // Record attempt in adaptive learning system
-        this.adaptiveSystem.recordAttempt(exercise, isCorrect);
-
-        // Save progress after updating stats
-        this.saveProgress();
-
-        // Show feedback
-        if (isCorrect) {
-            this.renderer.showFeedback(true, '✅ Richtig! Sehr gut!');
-
-            // Show explanation if available
-            if (exercise.explanation) {
-                setTimeout(() => {
-                    alert(`💡 ${exercise.explanation}`);
-                }, 500);
-            }
-
-            // Auto-advance after delay
-            setTimeout(() => {
-                this.next();
-            }, 1500);
-=======
->>>>>>> d7d75281
 
             // Show hint based on settings (only for incorrect answers)
             const maxAttempts = this.getMaxAttemptsBeforeHint();
@@ -1018,6 +992,9 @@
                 this.renderer.showHint();
             }
         }
+
+        // Record attempt in adaptive learning system
+        this.adaptiveSystem.recordAttempt(exercise, isCorrect);
 
         // Save progress after updating stats
         this.saveProgress();
